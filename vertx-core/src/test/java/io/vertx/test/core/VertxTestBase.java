package io.vertx.test.core;

import io.vertx.core.AsyncResult;
import io.vertx.core.Handler;
import io.vertx.core.Vertx;
<<<<<<< HEAD
import io.vertx.core.file.impl.ClasspathPathResolver;
import io.vertx.core.net.CaOptions;
import io.vertx.core.net.JKSOptions;
import io.vertx.core.net.KeyCertOptions;
import io.vertx.core.net.KeyStoreOptions;
import io.vertx.core.net.PKCS12Options;
import io.vertx.core.net.TrustStoreOptions;
=======
import io.vertx.core.VertxOptions;
import io.vertx.core.file.impl.ClasspathPathResolver;
import io.vertx.core.spi.cluster.ClusterManager;
import io.vertx.test.fakecluster.FakeClusterManager;
>>>>>>> 11d3eee0
import org.junit.After;
import org.junit.Before;

import java.net.URL;
import java.nio.file.Path;
import java.util.concurrent.CountDownLatch;
import java.util.concurrent.TimeUnit;
import java.util.function.BooleanSupplier;
import java.util.function.Consumer;

/**
 * @author <a href="http://tfox.org">Tim Fox</a>
 */
public class VertxTestBase extends AsyncTestBase {

  protected Vertx vertx;

  protected Vertx[] vertices;

  @Before
  public void beforeVertxTestBase() throws Exception {
    vertx = Vertx.vertx();
  }

  @After
  public void afterVertxTestBase() throws Exception {
    if (vertx != null) {
      CountDownLatch latch = new CountDownLatch(1);
      vertx.close(ar -> {
        assertTrue(ar.succeeded());
        latch.countDown();
      });
      awaitLatch(latch);
    }
    if (vertices != null) {
      CountDownLatch latch = new CountDownLatch(vertices.length);
      for (Vertx vertx: vertices) {
        if (vertx != null) {
          vertx.close(ar -> {
            assertTrue(ar.succeeded());
            latch.countDown();
          });
        }
      }
      assertTrue(latch.await(30, TimeUnit.SECONDS));
    }
    FakeClusterManager.reset(); // Bit ugly
  }

  protected ClusterManager getClusterManager() {
    return null;
  }

  protected void startNodes(int numNodes) {
    CountDownLatch latch = new CountDownLatch(numNodes);
    vertices = new Vertx[numNodes];
    for (int i = 0; i < numNodes; i++) {
      int index = i;
      Vertx.newVertx(new VertxOptions().setClusterHost("localhost").setClusterPort(0).setClustered(true)
        .setClusterManager(getClusterManager()), ar -> {
        assertTrue("Failed to start node", ar.succeeded());
        vertices[index] = ar.result();
        latch.countDown();
      });
    }
    try {
      assertTrue(latch.await(30, TimeUnit.SECONDS));
    } catch (InterruptedException e) {
      fail(e.getMessage());
    }
  }


  protected String findFileOnClasspath(String fileName) {
    URL url = getClass().getClassLoader().getResource(fileName);
    if (url == null) {
      throw new IllegalArgumentException("Cannot find file " + fileName + " on classpath");
    }
    Path path = ClasspathPathResolver.urlToPath(url).toAbsolutePath();
    return path.toString();
  }

  protected <T> Handler<AsyncResult<T>> onSuccess(Consumer<T> consumer) {
    return result -> {
      if (result.failed()) {
        fail(result.cause().getMessage());
      } else {
        consumer.accept(result.result());
      }
    };
  }

  protected <T> Handler<AsyncResult<T>> onFailure(Consumer<T> consumer) {
    return result -> {
      assertFalse(result.succeeded());
      consumer.accept(result.result());
    };
  }

  protected void awaitLatch(CountDownLatch latch) throws InterruptedException {
    assertTrue(latch.await(10, TimeUnit.SECONDS));
  }

  protected void waitUntil(BooleanSupplier supplier) throws Exception {
    long start = System.currentTimeMillis();
    long timeout = 10000;
    while (true) {
      if (supplier.getAsBoolean()) {
        break;
      }
      Thread.sleep(10);
      long now = System.currentTimeMillis();
      if (now - start > timeout) {
        throw new IllegalStateException("Timed out");
      }
    }
  }

  protected TrustStoreOptions getClientTrustOptions(TS trust) {
    switch (trust) {
      case JKS:
        return new JKSOptions().setPath(findFileOnClasspath("tls/client-truststore.jks")).setPassword("wibble");
      case PKCS12:
        return new PKCS12Options().setPath(findFileOnClasspath("tls/client-truststore.p12")).setPassword("wibble");
      case PEM:
        return new CaOptions().addCertPath(findFileOnClasspath("tls/server-cert.pem"));
      case PEM_CA:
        return new CaOptions().addCertPath(findFileOnClasspath("tls/ca/ca-cert.pem"));
      default:
        return null;
    }
  }

  protected KeyStoreOptions getClientCertOptions(KS cert) {
    switch (cert) {
      case JKS:
        return new JKSOptions().setPath(findFileOnClasspath("tls/client-keystore.jks")).setPassword("wibble");
      case PKCS12:
        return new PKCS12Options().setPath(findFileOnClasspath("tls/client-keystore.p12")).setPassword("wibble");
      case PEM:
        return new KeyCertOptions().setKeyPath(findFileOnClasspath("tls/client-key.pem")).setCertPath(findFileOnClasspath("tls/client-cert.pem"));
      case PEM_CA:
        return new KeyCertOptions().setKeyPath(findFileOnClasspath("tls/client-key.pem")).setCertPath(findFileOnClasspath("tls/client-cert-ca.pem"));
      default:
        return null;
    }
  }

  protected TrustStoreOptions getServerTrustOptions(TS trust) {
    switch (trust) {
      case JKS:
        return new JKSOptions().setPath(findFileOnClasspath("tls/server-truststore.jks")).setPassword("wibble");
      case PKCS12:
        return new PKCS12Options().setPath(findFileOnClasspath("tls/server-truststore.p12")).setPassword("wibble");
      case PEM:
        return new CaOptions().addCertPath(findFileOnClasspath("tls/client-cert.pem"));
      case PEM_CA:
        return new CaOptions().addCertPath(findFileOnClasspath("tls/ca/ca-cert.pem"));
      default:
        return null;
    }
  }

  protected KeyStoreOptions getServerCertOptions(KS cert) {
    switch (cert) {
      case JKS:
        return new JKSOptions().setPath(findFileOnClasspath("tls/server-keystore.jks")).setPassword("wibble");
      case PKCS12:
        return new PKCS12Options().setPath(findFileOnClasspath("tls/server-keystore.p12")).setPassword("wibble");
      case PEM:
        return new KeyCertOptions().setKeyPath(findFileOnClasspath("tls/server-key.pem")).setCertPath(findFileOnClasspath("tls/server-cert.pem"));
      case PEM_CA:
        return new KeyCertOptions().setKeyPath(findFileOnClasspath("tls/server-key.pem")).setCertPath(findFileOnClasspath("tls/server-cert-ca.pem"));
      default:
        return null;
    }
  }

  protected static final String[] ENABLED_CIPHER_SUITES =
    new String[] {
      "TLS_ECDHE_ECDSA_WITH_AES_128_CBC_SHA256",
      "TLS_ECDHE_RSA_WITH_AES_128_CBC_SHA256",
      "TLS_RSA_WITH_AES_128_CBC_SHA256",
      "TLS_ECDH_ECDSA_WITH_AES_128_CBC_SHA256",
      "TLS_ECDH_RSA_WITH_AES_128_CBC_SHA256",
      "TLS_DHE_RSA_WITH_AES_128_CBC_SHA256",
      "TLS_DHE_DSS_WITH_AES_128_CBC_SHA256",
      "TLS_ECDHE_ECDSA_WITH_AES_128_CBC_SHA",
      "TLS_ECDHE_RSA_WITH_AES_128_CBC_SHA",
      "TLS_RSA_WITH_AES_128_CBC_SHA",
      "TLS_ECDH_ECDSA_WITH_AES_128_CBC_SHA",
      "TLS_ECDH_RSA_WITH_AES_128_CBC_SHA",
      "TLS_DHE_RSA_WITH_AES_128_CBC_SHA",
      "TLS_DHE_DSS_WITH_AES_128_CBC_SHA",
      "TLS_ECDHE_ECDSA_WITH_RC4_128_SHA",
      "TLS_ECDHE_RSA_WITH_RC4_128_SHA",
      "SSL_RSA_WITH_RC4_128_SHA",
      "TLS_ECDH_ECDSA_WITH_RC4_128_SHA",
      "TLS_ECDH_RSA_WITH_RC4_128_SHA",
      "TLS_ECDHE_ECDSA_WITH_AES_128_GCM_SHA256",
      "TLS_ECDHE_RSA_WITH_AES_128_GCM_SHA256",
      "TLS_RSA_WITH_AES_128_GCM_SHA256",
      "TLS_ECDH_ECDSA_WITH_AES_128_GCM_SHA256",
      "TLS_ECDH_RSA_WITH_AES_128_GCM_SHA256",
      "TLS_DHE_RSA_WITH_AES_128_GCM_SHA256",
      "TLS_DHE_DSS_WITH_AES_128_GCM_SHA256",
      "TLS_ECDHE_ECDSA_WITH_3DES_EDE_CBC_SHA",
      "TLS_ECDHE_RSA_WITH_3DES_EDE_CBC_SHA",
      "SSL_RSA_WITH_3DES_EDE_CBC_SHA",
      "TLS_ECDH_ECDSA_WITH_3DES_EDE_CBC_SHA",
      "TLS_ECDH_RSA_WITH_3DES_EDE_CBC_SHA",
      "SSL_DHE_RSA_WITH_3DES_EDE_CBC_SHA",
      "SSL_DHE_DSS_WITH_3DES_EDE_CBC_SHA",
      "SSL_RSA_WITH_RC4_128_MD5",
      "TLS_EMPTY_RENEGOTIATION_INFO_SCSV",
      "TLS_DH_anon_WITH_AES_128_GCM_SHA256",
      "TLS_DH_anon_WITH_AES_128_CBC_SHA256",
      "TLS_ECDH_anon_WITH_AES_128_CBC_SHA",
      "TLS_DH_anon_WITH_AES_128_CBC_SHA",
      "TLS_ECDH_anon_WITH_RC4_128_SHA",
      "SSL_DH_anon_WITH_RC4_128_MD5",
      "TLS_ECDH_anon_WITH_3DES_EDE_CBC_SHA",
      "SSL_DH_anon_WITH_3DES_EDE_CBC_SHA",
      "TLS_RSA_WITH_NULL_SHA256",
      "TLS_ECDHE_ECDSA_WITH_NULL_SHA",
      "TLS_ECDHE_RSA_WITH_NULL_SHA",
      "SSL_RSA_WITH_NULL_SHA",
      "TLS_ECDH_ECDSA_WITH_NULL_SHA",
      "TLS_ECDH_RSA_WITH_NULL_SHA",
      "TLS_ECDH_anon_WITH_NULL_SHA",
      "SSL_RSA_WITH_NULL_MD5",
      "SSL_RSA_WITH_DES_CBC_SHA",
      "SSL_DHE_RSA_WITH_DES_CBC_SHA",
      "SSL_DHE_DSS_WITH_DES_CBC_SHA",
      "SSL_DH_anon_WITH_DES_CBC_SHA",
      "SSL_RSA_EXPORT_WITH_RC4_40_MD5",
      "SSL_DH_anon_EXPORT_WITH_RC4_40_MD5",
      "SSL_RSA_EXPORT_WITH_DES40_CBC_SHA",
      "SSL_DHE_RSA_EXPORT_WITH_DES40_CBC_SHA",
      "SSL_DHE_DSS_EXPORT_WITH_DES40_CBC_SHA",
      "SSL_DH_anon_EXPORT_WITH_DES40_CBC_SHA",
      "TLS_KRB5_WITH_RC4_128_SHA",
      "TLS_KRB5_WITH_RC4_128_MD5",
      "TLS_KRB5_WITH_3DES_EDE_CBC_SHA",
      "TLS_KRB5_WITH_3DES_EDE_CBC_MD5",
      "TLS_KRB5_WITH_DES_CBC_SHA",
      "TLS_KRB5_WITH_DES_CBC_MD5",
      "TLS_KRB5_EXPORT_WITH_RC4_40_SHA",
      "TLS_KRB5_EXPORT_WITH_RC4_40_MD5",
      "TLS_KRB5_EXPORT_WITH_DES_CBC_40_SHA",
      "TLS_KRB5_EXPORT_WITH_DES_CBC_40_MD5"
    };

}<|MERGE_RESOLUTION|>--- conflicted
+++ resolved
@@ -3,7 +3,7 @@
 import io.vertx.core.AsyncResult;
 import io.vertx.core.Handler;
 import io.vertx.core.Vertx;
-<<<<<<< HEAD
+import io.vertx.core.VertxOptions;
 import io.vertx.core.file.impl.ClasspathPathResolver;
 import io.vertx.core.net.CaOptions;
 import io.vertx.core.net.JKSOptions;
@@ -11,12 +11,8 @@
 import io.vertx.core.net.KeyStoreOptions;
 import io.vertx.core.net.PKCS12Options;
 import io.vertx.core.net.TrustStoreOptions;
-=======
-import io.vertx.core.VertxOptions;
-import io.vertx.core.file.impl.ClasspathPathResolver;
 import io.vertx.core.spi.cluster.ClusterManager;
 import io.vertx.test.fakecluster.FakeClusterManager;
->>>>>>> 11d3eee0
 import org.junit.After;
 import org.junit.Before;
 
@@ -75,7 +71,7 @@
     vertices = new Vertx[numNodes];
     for (int i = 0; i < numNodes; i++) {
       int index = i;
-      Vertx.newVertx(new VertxOptions().setClusterHost("localhost").setClusterPort(0).setClustered(true)
+      Vertx.vertx(new VertxOptions().setClusterHost("localhost").setClusterPort(0).setClustered(true)
         .setClusterManager(getClusterManager()), ar -> {
         assertTrue("Failed to start node", ar.succeeded());
         vertices[index] = ar.result();
